--- conflicted
+++ resolved
@@ -93,10 +93,8 @@
     return regions
     # if regions[codename]['geojson'] is not None:
     # map.add_geojson(regions[codename]['geojson'], remove=False)
-<<<<<<< HEAD
-=======
-
->>>>>>> fbb9697c
+
+
 
 #set the default region using the selected object
 def set_region(map, selection) -> None:
@@ -209,7 +207,6 @@
     if region['codename'] is None:
         ui.notify(
             "Please select a reference region having completed analysis from the table in the 'Study Regions' tab before proceeding.",
-<<<<<<< HEAD
         )
         return
     elif region['codename'] not in comparison_list:
@@ -217,15 +214,6 @@
             f"Please confirm that analysis has been completed for {region['codename']} before proceeding.",
         )
         return
-=======
-        )
-        return
-    elif region['codename'] not in comparison_list:
-        ui.notify(
-            f"Please confirm that analysis has been completed for {region['codename']} before proceeding.",
-        )
-        return
->>>>>>> fbb9697c
     elif comparison == region['codename']:
         ui.notify(
             f'Selected region and comparison region are the same ({comparison}).  Please select a different study region to compare.',
@@ -729,10 +717,8 @@
     dialog.open()
 
 
-<<<<<<< HEAD
+
 #design and arrange the ui for the web application
-=======
->>>>>>> fbb9697c
 @ui.page('/')
 async def main_page(client: Client):
     # Begin layout
@@ -754,26 +740,19 @@
         ).style(
             'font-familar:Roboto,-apple-system,Helvetica Neue,Helvetica,Arial,sans-serif; color: #6E93D6;',
         )
-<<<<<<< HEAD
     ## Body
-=======
->>>>>>> fbb9697c
     with ui.card().tight().style('width:1010px;') as card:
         studyregion_ui()
         ## Body
         map = leaflet().style('width:100%;height:30rem')
         map.set_no_location(default_location, default_zoom)
         regions = await get_regions(map)
-<<<<<<< HEAD
         #define and design the six tab heads
-=======
->>>>>>> fbb9697c
         with ui.tabs().props('align="left"').style('width:100%') as tabs:
             with ui.tab('Study regions', icon='language'):
                 ui.tooltip('Select or create a new study region').style(
                     'color: white;background-color: #6e93d6;',
                 )
-<<<<<<< HEAD
             with ui.tab('Configure', icon='build'):
                 ui.tooltip('Check the configuration settings').style(
                     'color: white;background-color: #6e93d6;',
@@ -795,13 +774,6 @@
                     'color: white;background-color: #6e93d6;',
                 )
         #define and design the panels for the six tabs
-=======
-            ui.tab('Configure', icon='build')
-            ui.tab('Analysis', icon='data_thresholding')
-            ui.tab('Generate', icon='perm_media')
-            ui.tab('Compare', icon='balance')
-            ui.tab('Policy checklist', icon='check_circle')
->>>>>>> fbb9697c
         with ui.tab_panels(tabs, value='Study regions').style('width:100%'):
             with ui.tab_panel('Study regions'):
                 region_ui(map)
@@ -824,7 +796,6 @@
                 )
             with ui.tab_panel('Generate'):
                 show_carousel(),
-<<<<<<< HEAD
                 ui.label(
                     'Click the button below to generate project documentation and resources (data, images, maps, reports, etc).  More information on the outputs is displayed in the terminal window.',
                 )
@@ -835,8 +806,6 @@
                             ghsci.Region(region.codename).generate,
                         ),
                     )
-=======
->>>>>>> fbb9697c
             with ui.tab_panel('Compare'):
                 ui.label(
                     'To compare the selected region with another comparison region with generated resources (eg. as a sensitivity analysis, a benchmark comparison, or evaluation of an intervention or scenario), select a comparison using the drop down menu:',
