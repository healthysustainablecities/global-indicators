services:
  ghsci:
<<<<<<< HEAD
    image: ryntrnr/global-indicators-earth-engine:v4.5.2
=======
    image: globalhealthyliveablecities/global-indicators:v4.7.2
>>>>>>> 652e620b
    container_name: ghsci
    shm_size: 2g
    stdin_open: true # docker run -i
    tty: true        # docker run -t
    command: ["/bin/bash", "-c", 'sleep 3 && echo -e "$INSTRUCTIONS" && /bin/bash']
    working_dir: /home/ghsci/process
    ports:
      - "8080:8080" # for nicegui and html
      - "8888:8888" # for jupyterlab
    volumes:
      - ./:/home/ghsci
    user: "${UID}:${GID}"
    extra_hosts:
      - "gateway.docker.internal:host-gateway"
    environment:
        - INSTRUCTIONS
        - help

  pgrouting:
    image: pgrouting/pgrouting
    container_name: ghscic_postgis
    command: postgres -c port=5433
    restart: unless-stopped
    ports:
      - "5433:5433"
    volumes:
      - db-data:/var/lib/postgis:/postgresql/13/main
    environment:
      POSTGRES_PASSWORD: ghscic
      POSTGRES_HOST: ghscic_postgis

volumes:
  db-data:<|MERGE_RESOLUTION|>--- conflicted
+++ resolved
@@ -1,10 +1,6 @@
 services:
   ghsci:
-<<<<<<< HEAD
-    image: ryntrnr/global-indicators-earth-engine:v4.5.2
-=======
-    image: globalhealthyliveablecities/global-indicators:v4.7.2
->>>>>>> 652e620b
+    image: ryntrnr/global-indicators-earth-engine:v4.7.2
     container_name: ghsci
     shm_size: 2g
     stdin_open: true # docker run -i
