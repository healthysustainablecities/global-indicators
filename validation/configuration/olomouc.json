{
    "study_region"             : "olomouc",
    "osm_graphml_path"         : "../data/olomouc/olomouc_cz_2019_10000m_pedestrian_osm_20190902.graphml",
    "osm_buffer_gpkg_path"     : "../data/olomouc/olomouc_cz_2019_1600m_buffer.gpkg",
<<<<<<< HEAD
    "official_streets_gpkg_path": "../data/olomouc/olomouc_street_network_epsg5514.gpkg",
    "official_dests_filepath"  : "../data/olomouc/olomouc_supermarkets_2018/"
=======
    "official_streets_shp_path": "../data/olomouc/Olomouc_Street_Network/",
    "official_dests_filepath"  : "../data/olomouc/olomouc_supermarkets_2018/",
    "destinations_column"      : "OBJECTID",
    "destinations_values"      : ["1", "2", "3", "4", "5", "6", "7", "8", "9", "10", "11", "12", "13", "14", "15", "16", "17", "18", "19", "20", "21", "22", "23", "24", "25", "26", "27", "28", "29", "30", "31", "32", "33", "34", "35", "36", "37", "38", "39", "40", "41", "42", "43", "44", "45", "46", "47", "48", "49", "50", "51", "52", "53", "54", "55", "56", "57", "58", "59", "60", "61", "62", "63"]
>>>>>>> a5f9436d
}<|MERGE_RESOLUTION|>--- conflicted
+++ resolved
@@ -2,13 +2,8 @@
     "study_region"             : "olomouc",
     "osm_graphml_path"         : "../data/olomouc/olomouc_cz_2019_10000m_pedestrian_osm_20190902.graphml",
     "osm_buffer_gpkg_path"     : "../data/olomouc/olomouc_cz_2019_1600m_buffer.gpkg",
-<<<<<<< HEAD
     "official_streets_gpkg_path": "../data/olomouc/olomouc_street_network_epsg5514.gpkg",
-    "official_dests_filepath"  : "../data/olomouc/olomouc_supermarkets_2018/"
-=======
-    "official_streets_shp_path": "../data/olomouc/Olomouc_Street_Network/",
     "official_dests_filepath"  : "../data/olomouc/olomouc_supermarkets_2018/",
     "destinations_column"      : "OBJECTID",
     "destinations_values"      : ["1", "2", "3", "4", "5", "6", "7", "8", "9", "10", "11", "12", "13", "14", "15", "16", "17", "18", "19", "20", "21", "22", "23", "24", "25", "26", "27", "28", "29", "30", "31", "32", "33", "34", "35", "36", "37", "38", "39", "40", "41", "42", "43", "44", "45", "46", "47", "48", "49", "50", "51", "52", "53", "54", "55", "56", "57", "58", "59", "60", "61", "62", "63"]
->>>>>>> a5f9436d
 }